--- conflicted
+++ resolved
@@ -14,13 +14,8 @@
 | <p align="center"><a href="https://crates.io/crates/rustscan">🔧 Cargo (Universal) </a></p> | <p align="center"><a href="https://crates.io/crates/rust_scan"> Arch </a></p> | <p align="center"><a href="https://crates.io/crates/rust_scan"> HomeBrew </a></p> | <p align="center"><a href="https://crates.io/crates/rust_scan"> Kali / Debian </p> |
 | ---- | ---- | ---- | --- |
 | <p align="center"><img src="pictures/rust.png" /></p>  | <p align="center"><img src="pictures/arch.png" /></p> | <p align="center"><img src="pictures/apple.png" /></p> | <p align="center"><img src="pictures/kali.png" /></p> |
-<<<<<<< HEAD
-| **Version 1.1.0** | Version 1.0.1 | Version 1.0.0 | Version 1.0.0 |
+| **Version 1.1.0** | Version 1.0.0 **AUR IS BROKEN** | Version 1.0.0 **HOMEBREW ON MAC IS BROKEN, LINUX IS FINE** | Version 1.0.0 |
 | `cargo install rustscan` | `yay -S rustscan-bin` | `brew tap brandonskerritt/rustscan && brew install rustscan` | [Read the install guide](https://github.com/brandonskerritt/RustScan/blob/master/README.md#%EF%B8%8F-debian--kali) |
-=======
-| **Version 1.1.0** | Version 1.0.0 **AUR IS BROKEN** | Version 1.0.0 **HOMEBREW ON MAC IS BROKEN, LINUX IS FINE** | Version 1.0.0 |
-| `cargo install rustscan` | `yay rustscan` | `brew tap brandonskerritt/rustscan && brew install rustscan` | [Read the install guide](https://github.com/brandonskerritt/RustScan/blob/master/README.md#%EF%B8%8F-debian--kali) |
->>>>>>> a6561fb9
 
 **Note**: Version 1.1 runs in 8 seconds with batch size 10,000, version 1 runs in ~26 seconds on 1k threads, or average 1 - 2 minutes. I am updating the other package, but for maximum speed and latest support please use Cargo.
 <hr>
