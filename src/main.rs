use async_std::io;
use async_std::net::TcpStream;
use clap::{App, Arg, AppSettings};
use colored::*;
use std::process::{exit, Command};
use std::time::Duration;
use std::{
    net::{SocketAddr, Shutdown},
    io::ErrorKind, convert::TryInto,
};
use async_std::prelude::*;
use futures::stream::FuturesUnordered;
use futures::executor::block_on;
use rlimit::Resource;
use rlimit::{setrlimit, getrlimit};
/// Faster Nmap scanning with Rust
fn main() {
    let matches = App::new("RustScan")
        .author("Bee https://github.com/brandonskerritt")
        .about("Fast Port Scanner built in Rust\nWARNING Do not use this program against sensitive infrastructure. The specified server may not be able to handle this many socket connections at once.")
        .version("1.2.0")
        .setting(AppSettings::TrailingVarArg)
        
        // IP address is a required argument
        .arg(Arg::with_name("ip")
            .required(true)
            .index(1)
            .long("ip-address")
            .help("The IP address to scan"))
        .arg(Arg::with_name("b")
            .short("b")
            .long("batch")
            .takes_value(true)
            .default_value("4500")
            .help("Increases speed of scanning. The batch size for port scanning. Depends on your open file limit of OS. If you do 65535 it will do every port at the same time. Although, your OS may not support this."))
        .arg(Arg::with_name("T")
            .short("T")
            .long("timeout")
            .takes_value(true)
            .default_value("1500")
            .help("The timeout before a port is assumed to be close. In MS."))
        .arg(Arg::with_name("q")
            .short("-q")
            .long("quiet")
            .takes_value(false)
            .help("Quiet mode. Only output the ports. No Nmap. Useful for grep or outputting to a file."))
        .arg(Arg::with_name("u")
            .short("u")
            .long("ulimit")
            .help("Automatically ups the ULIMIT with the value you provided.")
            .takes_value(true))
        .arg(
            Arg::with_name("command")
                .help("The Nmap arguments to run. To use the argument -A, end RustScan's args with '-- -A'. To run EXAMPLE: 'rustscan -T 1500 127.0.0.1 -- -A -sC'. This argument auto runs nmap {your commands} -vvv -p $PORTS ")
                .takes_value(true)
                .multiple(true),
        )
        .get_matches();

    
    let ip = matches.value_of("ip").unwrap_or("None");
    let ulimit_arg = matches.value_of("u").unwrap_or("None");
    let quiet = if matches.is_present("q") { true } else { false };
    let command_matches= matches.values_of("command");
    let command_run: String = match command_matches {
        // We use the user supplied args
        Some(_x) => {
            // TODO x is the same as below, use that instead
            matches.values_of("command").unwrap().collect::<Vec<_>>().join(" ")
        }
        // we default
        None    => "-A -vvv".to_string()

    };

    let mut batch_size: u64 = matches
                        .value_of("b")
                        .unwrap_or("None")
                        .parse::<u64>()
                        .unwrap();
    
    if !quiet {
        print_opening();
    }
    
    // checks ulimit
    
    // change ulimit size
    if !(ulimit_arg == "None") {
        let limit = ulimit_arg.parse::<u64>().unwrap();
        if !quiet{
            println!("Automatically upping ulimit to {}", ulimit_arg);
        }
        let uresult = setrlimit(Resource::NOFILE, limit, limit);

        match uresult {
            Ok(_) => {}
            Err(_) => {println!("ERROR.  Failed to set Ulimit.")}
        }
    }

    

    let (x, _) = getrlimit(Resource::NOFILE).unwrap(); 

    // if maximum limit is lower than batch size
    // automatically re-adjust the batch size
    if x < batch_size.into() {
        if !quiet{
            println!("{}", "WARNING: Your file description limit is lower than selected batch size. Please considering upping this (how to is on the README). NOTE: this may be dangerous and may cause harm to sensitive servers. Automatically reducing Batch Size to match your limit, this process isn't harmful but reduces speed.".red());
            // TODO this is a joke please fix

            // if the OS supports high file limits like 8000
            // but the user selected a batch size higher than this
            // reduce to a lower number
            // basically, ubuntu is 8000 
            // but i can only get it to work on < 5k in testing
            // 5k is default, so 3000 seems safe
            if x > 8000{
                batch_size = 3000
            }
            else {
                let ten: u64 = 100;
                batch_size = x - ten;
            }
        }
    }
    // else if the ulimit is higher than batch size
    // tell the user they can increase batch size
    // if the user set ulimit arg they probably know what they are doing so don't print this
    else if x + 2 > batch_size.into() && (ulimit_arg == "None"){
        if !quiet{
            // TODO this is a joke please fix
            let one: u64 = 1;
            println!("Your file description limit is higher than the batch size. You can potentially increase the speed by increasing the batch size, but this may cause harm to sensitive servers. Your limit is {}, try batch size {}.", x, x - one);
        }
    }
    // the user has asked to automatically up the ulimit

                            
    // gets timeout
    let duration_timeout =
        matches
            .value_of("T")
            .unwrap_or("None")
            .parse::<u64>()
            .unwrap();



    // 65535 + 1 because of 0 indexing
    let test = run_batched(ip, 1, 65536, Duration::from_millis(duration_timeout,),  batch_size.try_into().unwrap(), quiet);
    let reports_fullsult = block_on(test);


    // prints ports and places them into nmap string
    let mut nmap_str_ports: Vec<String> = Vec::new();

    // makes vector of open ports
    for i in reports_fullsult.iter() {
            // appends it to port
            nmap_str_ports.push(i.to_string());
    }

    // if no ports are found, suggest running with less 
    if nmap_str_ports.is_empty() {
        panic!("{} Looks like I didn't find any open ports. This is usually caused by a high batch size.
        \n*I used {} threads, consider lowering to {} with {} or a comfortable number lfor your system. 
        \n Alternatively, increase the timeout if your ping is high. Rustscan -T 2000 for 2000 second timeout.", "ERROR".red(), batch_size, (batch_size / 2).to_string().green(), "'rustscan -b <batch_size> <ip address>'".green());
    }

    // Tells the user we are now switching to Nmap
    if !quiet{
        println!(
            "{}",
            "Starting nmap.".blue(),
        );
    }


    // nmap port style is 80,443. Comma seperated with no spaces.
    let ports_str = nmap_str_ports.join(",");

    // if quiet mode is on, return ports and exit
    if quiet{
        println!("{:?}", ports_str);
        exit(1);
    }

<<<<<<< HEAD
    let string_format = format!("{} {} {} {} {}", command_run, "-vvv", "-p", &ports_str, ip);
    if !quiet{
        println!("The Nmap command to be run is {}", string_format);
    }
=======
    let string_format = format!("{} {} {} {} {} {}", command_run, "-Pn", "-vvv", "-p", &ports_str, ip);
>>>>>>> ea2a13b0
    let command_list = string_format.split_whitespace();
    let vec = command_list.collect::<Vec<&str>>();

    // Runs the nmap command and spawns it as a process.
    let mut child = Command::new("nmap")
        .args(&vec)
        .spawn()
        .expect("failed to execute nmap process");

    child.wait().expect("failed to wait on nmap process");
}

pub async fn run_batched(
    host: &str,
    port_start: u32,
    port_end: u32,
    timeout: Duration,
    batch: u32,
    quiet: bool,
) -> Vec<u32> {
    // run the scans in batches
    let mut begin = port_start;
    let mut end = begin + batch;
    let mut all_addrs: std::vec::Vec<u32> = Vec::new();

    while end <= port_end {
        let mut batch_addrs = execute(host, begin, end, timeout, quiet).await;
        all_addrs.append(&mut batch_addrs);
        begin = end+1;
        end += batch;
    }
    all_addrs
}
async fn execute(
    host: &str,
    port_start: u32,
    port_end: u32,
    timeout: Duration,
    quiet: bool,
) -> Vec<u32> {
    // runs a scan against a range of ports
    let mut ftrs = FuturesUnordered::new();
    // TODO can I make this async?
    for port in port_start..port_end {
        ftrs.push(try_connect(host, port, timeout, quiet));
    }

    let mut open_addrs: Vec<u32> = Vec::new();
    // TODO can I make this async?
    while let Some(result) = ftrs.next().await {
        match result {
            Ok(addr) => open_addrs.push(addr),
            Err(_) => {}
        }
    }
    open_addrs
}

async fn try_connect(host: &str, port: u32, timeout: Duration, quiet: bool) -> io::Result<u32> {
    let addr = format!("{}:{}", host , port);
    match addr.parse() {
        Ok(sock_addr) => match connect(sock_addr, timeout).await {
            Ok(stream_result) => {
                match stream_result.shutdown(Shutdown::Both) {
                    _ => {}
                }
                if !quiet {
                    println!("Open {}", port.to_string().purple());
                }
                
                Ok(port)
            }
            Err(e) => match e.kind() {
                ErrorKind::Other => {
                    eprintln!("{:?}", e); // in case we get too many open files
                    panic!("Too many open files. Please reduce batch size. The default is 5000. Try -b 2500.");
                }
                _ => Err(io::Error::new(io::ErrorKind::Other, e.to_string())),
            },
        },
        Err(e) => {
            eprintln!("Unable to convert to socket address {:?}", e);
            panic!("Unable to convert to socket address");
        }
    }
}


async fn connect(addr: SocketAddr, timeout: Duration) -> io::Result<TcpStream> {
    let stream = io::timeout(timeout, async move { TcpStream::connect(addr).await }).await?;
    Ok(stream)
}

fn print_opening() {
    let s = "
     _____           _    _____                 
    |  __ \\         | |  / ____|                
    | |__) |   _ ___| |_| (___   ___ __ _ _ __  
    |  _  / | | / __| __|\\___ \\ / __/ _` | '_ \\ 
    | | \\ \\ |_| \\__ \\ |_ ____) | (_| (_| | | | |
    |_|  \\_\\__,_|___/\\__|_____/ \\___\\__,_|_| |_|
    Faster nmap scanning with rust.";
    println!(
        "{} \n {} \n {}",
        s.green(),
        "Automated Decryption Tool - https://github.com/ciphey/ciphey".green(),
        "Creator https://github.com/brandonskerritt".green()
    );
}<|MERGE_RESOLUTION|>--- conflicted
+++ resolved
@@ -187,14 +187,10 @@
         exit(1);
     }
 
-<<<<<<< HEAD
-    let string_format = format!("{} {} {} {} {}", command_run, "-vvv", "-p", &ports_str, ip);
+    let string_format = format!("{} {} {} {} {}", command_run, "-Pn", "-vvv", "-p", &ports_str, ip);
     if !quiet{
         println!("The Nmap command to be run is {}", string_format);
     }
-=======
-    let string_format = format!("{} {} {} {} {} {}", command_run, "-Pn", "-vvv", "-p", &ports_str, ip);
->>>>>>> ea2a13b0
     let command_list = string_format.split_whitespace();
     let vec = command_list.collect::<Vec<&str>>();
 
