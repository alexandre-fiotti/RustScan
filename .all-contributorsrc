{
  "files": [
    "README.md"
  ],
  "imageSize": 100,
  "commit": false,
  "contributors": [
    {
      "login": "brandonskerritt",
      "name": "Brandon",
      "avatar_url": "https://avatars3.githubusercontent.com/u/10378052?v=4",
      "profile": "https://skerritt.blog",
      "contributions": [
        "infra",
        "test",
        "code",
        "design"
      ]
    },
    {
<<<<<<< HEAD
      "login": "SakiiR",
      "name": "SakiiR",
      "avatar_url": "https://avatars1.githubusercontent.com/u/9950578?v=4",
      "profile": "https://sakiir.ovh",
      "contributions": [
        "code",
=======
      "login": "luukverhoeven",
      "name": "Luuk Verhoeven",
      "avatar_url": "https://avatars1.githubusercontent.com/u/995760?v=4",
      "profile": "https://ldesignmedia.nl",
      "contributions": [
>>>>>>> 6f76265a
        "bug"
      ]
    }
  ],
  "contributorsPerLine": 7,
  "projectName": "RustScan",
  "projectOwner": "brandonskerritt",
  "repoType": "github",
  "repoHost": "https://github.com",
  "skipCi": true
}<|MERGE_RESOLUTION|>--- conflicted
+++ resolved
@@ -18,20 +18,17 @@
       ]
     },
     {
-<<<<<<< HEAD
       "login": "SakiiR",
       "name": "SakiiR",
       "avatar_url": "https://avatars1.githubusercontent.com/u/9950578?v=4",
       "profile": "https://sakiir.ovh",
       "contributions": [
         "code",
-=======
       "login": "luukverhoeven",
       "name": "Luuk Verhoeven",
       "avatar_url": "https://avatars1.githubusercontent.com/u/995760?v=4",
       "profile": "https://ldesignmedia.nl",
       "contributions": [
->>>>>>> 6f76265a
         "bug"
       ]
     }
